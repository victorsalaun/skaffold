--- conflicted
+++ resolved
@@ -43,21 +43,6 @@
 	return nil, EINVAL
 }
 
-<<<<<<< HEAD
-func direntIno(buf []byte) (uint64, bool) {
-	return readInt(buf, unsafe.Offsetof(Dirent{}.Fileno), unsafe.Sizeof(Dirent{}.Fileno))
-}
-
-func direntReclen(buf []byte) (uint64, bool) {
-	return readInt(buf, unsafe.Offsetof(Dirent{}.Reclen), unsafe.Sizeof(Dirent{}.Reclen))
-}
-
-func direntNamlen(buf []byte) (uint64, bool) {
-	return readInt(buf, unsafe.Offsetof(Dirent{}.Namlen), unsafe.Sizeof(Dirent{}.Namlen))
-}
-
-=======
->>>>>>> cdffdadf
 func SysctlClockinfo(name string) (*Clockinfo, error) {
 	mib, err := sysctlmib(name)
 	if err != nil {
