/*
Copyright 2018 Google LLC

Licensed under the Apache License, Version 2.0 (the "License");
you may not use this file except in compliance with the License.
You may obtain a copy of the License at

    http://www.apache.org/licenses/LICENSE-2.0

Unless required by applicable law or agreed to in writing, software
distributed under the License is distributed on an "AS IS" BASIS,
WITHOUT WARRANTIES OR CONDITIONS OF ANY KIND, either express or implied.
See the License for the specific language governing permissions and
limitations under the License.
*/

package runner

import (
	"fmt"
	"io"

	"github.com/GoogleCloudPlatform/skaffold/pkg/skaffold/build"
	"github.com/GoogleCloudPlatform/skaffold/pkg/skaffold/build/tag"
	"github.com/GoogleCloudPlatform/skaffold/pkg/skaffold/config"
	"github.com/GoogleCloudPlatform/skaffold/pkg/skaffold/constants"
<<<<<<< HEAD
	"github.com/GoogleCloudPlatform/skaffold/pkg/skaffold/watch"
=======
	"github.com/GoogleCloudPlatform/skaffold/pkg/skaffold/deploy"
>>>>>>> 22c4c4b8
	"github.com/pkg/errors"
)

// SkaffoldRunner is responsible for running the skaffold build and deploy pipeline.
type SkaffoldRunner struct {
	build.Builder
	deploy.Deployer
	tag.Tagger
	watch.Watcher

	devMode bool

	config     *config.SkaffoldConfig
	watchReady chan *watch.WatchEvent
	cancel     chan struct{}

	out io.Writer
}

// NewForConfig returns a new SkaffoldRunner for a SkaffoldConfig
func NewForConfig(out io.Writer, dev bool, cfg *config.SkaffoldConfig) (*SkaffoldRunner, error) {
	builder, err := getBuilder(&cfg.Build)
	if err != nil {
		return nil, errors.Wrap(err, "parsing skaffold build config")
	}
	deployer, err := getDeployer(&cfg.Deploy)
	if err != nil {
		return nil, errors.Wrap(err, "parsing skaffold deploy config")
	}
	tagger, err := newTaggerForConfig(cfg.Build.TagPolicy)
	if err != nil {
		return nil, errors.Wrap(err, "parsing skaffold tag config")
	}
	return &SkaffoldRunner{
<<<<<<< HEAD
		config:  cfg,
		Builder: builder,
		Tagger:  tagger,
		Watcher: &watch.FSWatcher{}, //TODO(@r2d4): should this be configurable?
		devMode: dev,
		cancel:  make(chan struct{}, 1),
		out:     out,
=======
		SkaffoldConfig: cfg,
		Builder:        builder,
		Deployer:       deployer,
		Tagger:         tagger,
		out:            out,
>>>>>>> 22c4c4b8
	}, nil
}

func getBuilder(cfg *config.BuildConfig) (build.Builder, error) {
	if cfg != nil && cfg.LocalBuild != nil {
		return build.NewLocalBuilder(cfg)
	}
	return nil, fmt.Errorf("Unknown builder for config %+v", cfg)
}

func getDeployer(cfg *config.DeployConfig) (deploy.Deployer, error) {
	if cfg.KubectlDeploy != nil {
		return deploy.NewKubectlDeployer(cfg)
	}
	return nil, fmt.Errorf("Unknown deployer for config %+v", cfg)
}

func newTaggerForConfig(tagStrategy string) (tag.Tagger, error) {
	switch tagStrategy {
	case constants.TagStrategySha256:
		return &tag.ChecksumTagger{}, nil
	}

	return nil, fmt.Errorf("Unknown tagger for strategy %s", tagStrategy)
}

// Run runs the skaffold build and deploy pipeline.
func (r *SkaffoldRunner) Run() error {
<<<<<<< HEAD
	if r.devMode {
		return r.dev()
	}
	return r.run()
}

func (r *SkaffoldRunner) dev() error {
	for {
		evt, err := r.Watch(r.config.Build.Artifacts, r.watchReady, r.cancel)
		if err != nil {
			return errors.Wrap(err, "running watch")
		}
		if evt.EventType == watch.WatchStop {
			return nil
		}
		if err := r.run(); err != nil {
			return errors.Wrap(err, "running build and deploy")
		}
	}
}

func (r *SkaffoldRunner) run() error {
	_, err := r.Builder.Run(r.out, r.Tagger)
	// Deploy
	return err
=======
	res, err := r.Builder.Run(r.out, r.Tagger)
	if err != nil {
		return errors.Wrap(err, "build step")
	}

	if _, err := r.Deployer.Run(res); err != nil {
		return errors.Wrap(err, "deploy step")
	}
	return nil
>>>>>>> 22c4c4b8
}<|MERGE_RESOLUTION|>--- conflicted
+++ resolved
@@ -24,11 +24,8 @@
 	"github.com/GoogleCloudPlatform/skaffold/pkg/skaffold/build/tag"
 	"github.com/GoogleCloudPlatform/skaffold/pkg/skaffold/config"
 	"github.com/GoogleCloudPlatform/skaffold/pkg/skaffold/constants"
-<<<<<<< HEAD
+	"github.com/GoogleCloudPlatform/skaffold/pkg/skaffold/deploy"
 	"github.com/GoogleCloudPlatform/skaffold/pkg/skaffold/watch"
-=======
-	"github.com/GoogleCloudPlatform/skaffold/pkg/skaffold/deploy"
->>>>>>> 22c4c4b8
 	"github.com/pkg/errors"
 )
 
@@ -63,21 +60,14 @@
 		return nil, errors.Wrap(err, "parsing skaffold tag config")
 	}
 	return &SkaffoldRunner{
-<<<<<<< HEAD
-		config:  cfg,
-		Builder: builder,
-		Tagger:  tagger,
-		Watcher: &watch.FSWatcher{}, //TODO(@r2d4): should this be configurable?
-		devMode: dev,
-		cancel:  make(chan struct{}, 1),
-		out:     out,
-=======
-		SkaffoldConfig: cfg,
-		Builder:        builder,
-		Deployer:       deployer,
-		Tagger:         tagger,
-		out:            out,
->>>>>>> 22c4c4b8
+		config:   cfg,
+		Builder:  builder,
+		Deployer: deployer,
+		Tagger:   tagger,
+		Watcher:  &watch.FSWatcher{}, //TODO(@r2d4): should this be configurable?
+		devMode:  dev,
+		cancel:   make(chan struct{}, 1),
+		out:      out,
 	}, nil
 }
 
@@ -106,7 +96,6 @@
 
 // Run runs the skaffold build and deploy pipeline.
 func (r *SkaffoldRunner) Run() error {
-<<<<<<< HEAD
 	if r.devMode {
 		return r.dev()
 	}
@@ -129,10 +118,6 @@
 }
 
 func (r *SkaffoldRunner) run() error {
-	_, err := r.Builder.Run(r.out, r.Tagger)
-	// Deploy
-	return err
-=======
 	res, err := r.Builder.Run(r.out, r.Tagger)
 	if err != nil {
 		return errors.Wrap(err, "build step")
@@ -142,5 +127,4 @@
 		return errors.Wrap(err, "deploy step")
 	}
 	return nil
->>>>>>> 22c4c4b8
 }