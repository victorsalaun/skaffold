/*
Copyright 2019 The Skaffold Authors

Licensed under the Apache License, Version 2.0 (the "License");
you may not use this file except in compliance with the License.
You may obtain a copy of the License at

    http://www.apache.org/licenses/LICENSE-2.0

Unless required by applicable law or agreed to in writing, software
distributed under the License is distributed on an "AS IS" BASIS,
WITHOUT WARRANTIES OR CONDITIONS OF ANY KIND, either express or implied.
See the License for the specific language governing permissions and
limitations under the License.
*/

package shared

import (
	"context"
	"net/rpc"
	"os"

	"github.com/GoogleContainerTools/skaffold/pkg/skaffold/build"
	"github.com/GoogleContainerTools/skaffold/pkg/skaffold/build/tag"
	runcontext "github.com/GoogleContainerTools/skaffold/pkg/skaffold/runner/context"
	"github.com/GoogleContainerTools/skaffold/pkg/skaffold/schema/latest"
	plugin "github.com/hashicorp/go-plugin"
	"github.com/pkg/errors"
	yaml "gopkg.in/yaml.v2"
)

<<<<<<< HEAD
// BuilderRPC is an implementation of an rpc client
type BuilderRPC struct {
	client *rpc.Client
}

func (b *BuilderRPC) Init(ctx *runcontext.RunContext) error {
	// We don't expect a response, so we can just use interface{}
	var resp interface{}
	return b.client.Call("Plugin.Init", ctx, &resp)
}

func (b *BuilderRPC) DependenciesForArtifact(ctx context.Context, artifact *latest.Artifact) ([]string, error) {
	var resp []string
	if err := convertPropertiesToBytes([]*latest.Artifact{artifact}); err != nil {
		return nil, errors.Wrapf(err, "converting properties to bytes")
	}
	args := DependencyArgs{artifact}
	err := b.client.Call("Plugin.DependenciesForArtifact", args, &resp)
	if err != nil {
		return nil, err
	}
	return resp, nil
}

func (b *BuilderRPC) Labels() map[string]string {
	var resp map[string]string
	err := b.client.Call("Plugin.Labels", new(interface{}), &resp)
	if err != nil {
		// Can't return error, so log it instead
		logrus.Errorf("Unable to get labels from server: %v", err)
	}
	return resp
}

func (b *BuilderRPC) Build(ctx context.Context, out io.Writer, tags tag.ImageTags, artifacts []*latest.Artifact) ([]build.Artifact, error) {
	var resp []build.Artifact
	if err := convertPropertiesToBytes(artifacts); err != nil {
		return nil, errors.Wrapf(err, "converting properties to bytes")
	}
	args := BuildArgs{
		ImageTags: tags,
		Artifacts: artifacts,
	}
	err := b.client.Call("Plugin.Build", args, &resp)
	if err != nil {
		return nil, err
	}
	return resp, nil
}

=======
>>>>>>> b1dce640
func convertPropertiesToBytes(artifacts []*latest.Artifact) error {
	for _, a := range artifacts {
		if a.BuilderPlugin.Properties == nil {
			continue
		}
		data, err := yaml.Marshal(a.BuilderPlugin.Properties)
		if err != nil {
			return err
		}
		a.BuilderPlugin.Contents = data
		a.BuilderPlugin.Properties = nil
	}
	return nil
}

// BuilderRPCServer is the RPC server that BuilderRPC talks to, conforming to
// the requirements of net/rpc
type BuilderRPCServer struct {
	Impl PluginBuilder
}

func (s *BuilderRPCServer) Init(ctx *runcontext.RunContext, resp *interface{}) error {
	s.Impl.Init(ctx)
	return nil
}

func (s *BuilderRPCServer) Labels(_ interface{}, resp *map[string]string) error {
	*resp = s.Impl.Labels()
	return nil
}

func (s *BuilderRPCServer) Build(b BuildArgs, resp *[]build.Artifact) error {
	artifacts, err := s.Impl.Build(context.Background(), os.Stdout, b.ImageTags, b.Artifacts)
	if err != nil {
		return errors.Wrap(err, "building artifacts")
	}
	*resp = artifacts
	return nil
}

func (s *BuilderRPCServer) Prune(args interface{}, resp *interface{}) error {
	return s.Impl.Prune(context.Background(), os.Stdout)
}

func (s *BuilderRPCServer) DependenciesForArtifact(d DependencyArgs, resp *[]string) error {
	dependencies, err := s.Impl.DependenciesForArtifact(context.Background(), d.Artifact)
	if err != nil {
		return errors.Wrapf(err, "getting dependencies for %s", d.Artifact.ImageName)
	}
	*resp = dependencies
	return nil
}

// DependencyArgs are args passed via rpc to the build plugin on DependencyForArtifact()
type DependencyArgs struct {
	*latest.Artifact
}

// BuildArgs are the args passed via rpc to the builder plugin on Build()
type BuildArgs struct {
	tag.ImageTags
	Artifacts []*latest.Artifact
}

// BuilderPlugin is the implementation of the hashicorp plugin.Plugin interface
type BuilderPlugin struct {
	Impl PluginBuilder
}

func (p *BuilderPlugin) Server(*plugin.MuxBroker) (interface{}, error) {
	return &BuilderRPCServer{Impl: p.Impl}, nil
}

func (BuilderPlugin) Client(b *plugin.MuxBroker, c *rpc.Client) (interface{}, error) {
	return &BuilderRPC{client: c}, nil
}<|MERGE_RESOLUTION|>--- conflicted
+++ resolved
@@ -30,59 +30,6 @@
 	yaml "gopkg.in/yaml.v2"
 )
 
-<<<<<<< HEAD
-// BuilderRPC is an implementation of an rpc client
-type BuilderRPC struct {
-	client *rpc.Client
-}
-
-func (b *BuilderRPC) Init(ctx *runcontext.RunContext) error {
-	// We don't expect a response, so we can just use interface{}
-	var resp interface{}
-	return b.client.Call("Plugin.Init", ctx, &resp)
-}
-
-func (b *BuilderRPC) DependenciesForArtifact(ctx context.Context, artifact *latest.Artifact) ([]string, error) {
-	var resp []string
-	if err := convertPropertiesToBytes([]*latest.Artifact{artifact}); err != nil {
-		return nil, errors.Wrapf(err, "converting properties to bytes")
-	}
-	args := DependencyArgs{artifact}
-	err := b.client.Call("Plugin.DependenciesForArtifact", args, &resp)
-	if err != nil {
-		return nil, err
-	}
-	return resp, nil
-}
-
-func (b *BuilderRPC) Labels() map[string]string {
-	var resp map[string]string
-	err := b.client.Call("Plugin.Labels", new(interface{}), &resp)
-	if err != nil {
-		// Can't return error, so log it instead
-		logrus.Errorf("Unable to get labels from server: %v", err)
-	}
-	return resp
-}
-
-func (b *BuilderRPC) Build(ctx context.Context, out io.Writer, tags tag.ImageTags, artifacts []*latest.Artifact) ([]build.Artifact, error) {
-	var resp []build.Artifact
-	if err := convertPropertiesToBytes(artifacts); err != nil {
-		return nil, errors.Wrapf(err, "converting properties to bytes")
-	}
-	args := BuildArgs{
-		ImageTags: tags,
-		Artifacts: artifacts,
-	}
-	err := b.client.Call("Plugin.Build", args, &resp)
-	if err != nil {
-		return nil, err
-	}
-	return resp, nil
-}
-
-=======
->>>>>>> b1dce640
 func convertPropertiesToBytes(artifacts []*latest.Artifact) error {
 	for _, a := range artifacts {
 		if a.BuilderPlugin.Properties == nil {
